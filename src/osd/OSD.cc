--- conflicted
+++ resolved
@@ -6580,17 +6580,12 @@
 
   logger->inc(l_osd_map);
   logger->inc(l_osd_mape, last - first + 1);
-<<<<<<< HEAD
   if (first <= superblock.newest_map)
     logger->inc(l_osd_mape_dup, superblock.newest_map - first + 1);
-=======
-  if (first <= osdmap->get_epoch())
-    logger->inc(l_osd_mape_dup, osdmap->get_epoch() - first + 1);
   if (service.max_oldest_map < m->oldest_map) {
     service.max_oldest_map = m->oldest_map;
     assert(service.max_oldest_map >= superblock.oldest_map);
   }
->>>>>>> 9789c29f
 
   // make sure there is something new, here, before we bother flushing
   // the queues and such
