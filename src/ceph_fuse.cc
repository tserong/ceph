--- conflicted
+++ resolved
@@ -98,9 +98,6 @@
     } else if (ceph_argparse_flag(args, i, "--localize-reads", (char*)nullptr)) {
       cerr << "setting CEPH_OSD_FLAG_LOCALIZE_READS" << std::endl;
       filer_flags |= CEPH_OSD_FLAG_LOCALIZE_READS;
-<<<<<<< HEAD
-    } else if (ceph_argparse_flag(args, i, "-h", "--help", (char*)nullptr)) {
-      usage();
     } else if (ceph_argparse_flag(args, i, "-V", (char*)nullptr)) {
       const char* tmpargv[] = {
 	"ceph-fuse",
@@ -114,8 +111,6 @@
       assert(fargs.allocated);
       fuse_opt_free_args(&fargs);
       exit(0);
-=======
->>>>>>> ed9182c2
     } else {
       ++i;
     }
